<<<<<<< HEAD
/// The value of `Expiration::DateTime`, type-alised from `time`.
#[cfg(feature = "time")]
pub type DateTime = time::OffsetDateTime;

/// The value of `Expiration::DateTime`, type-alised from `chrono`.
#[cfg(feature = "chrono")]
pub type DateTime = chrono::DateTime<chrono::FixedOffset>;
=======
//! This module contains the [`Expiration`] type and its [`DateTime`] helper type.

pub use crate::max_age::Duration;
>>>>>>> e5c66862

/// A cookie's expiration: either session or a date-time.
///
/// An `Expiration` is constructible via `Expiration::from()` with an
/// `Option<DateTime>` or an `DateTime`:
///
///   * `None` -> `Expiration::Session`
///   * `Some(DateTime)` -> `Expiration::DateTime`
///   * `DateTime` -> `Expiration::DateTime`
///
<<<<<<< HEAD
#[cfg_attr(not(feature = "time"), doc = "```rust,ignore")]
#[cfg_attr(feature = "time", doc = "```rust")]
/// use cookie::Expiration;
/// use time::OffsetDateTime;
=======
/// ```rust
/// use cookie::{Expiration, expiration::DateTime};
>>>>>>> e5c66862
///
/// let expires = Expiration::from(None);
/// assert_eq!(expires, Expiration::Session);
///
/// let now = DateTime::now();
/// let expires = Expiration::from(now);
/// assert_eq!(expires, Expiration::DateTime(now));
///
/// let expires = Expiration::from(Some(now));
/// assert_eq!(expires, Expiration::DateTime(now));
/// ```
#[derive(Debug, Clone, Copy, PartialEq, Eq, Hash)]
pub enum Expiration {
    /// Expiration for a "permanent" cookie at a specific date-time.
    DateTime(DateTime),
    /// Expiration for a "session" cookie. Browsers define the notion of a
    /// "session" and will automatically expire session cookies when they deem
    /// the "session" to be over. This is typically, but need not be, when the
    /// browser is closed.
    Session,
}

impl Expiration {
    /// Returns `true` if `self` is an `Expiration::DateTime`.
    ///
    /// # Example
    ///
<<<<<<< HEAD
    #[cfg_attr(not(feature = "time"), doc = "```rust,ignore")]
    #[cfg_attr(feature = "time", doc = "```rust")]
    /// use cookie::Expiration;
    /// use time::OffsetDateTime;
=======
    /// ```rust
    /// use cookie::{Expiration, expiration::DateTime};
>>>>>>> e5c66862
    ///
    /// let expires = Expiration::from(None);
    /// assert!(!expires.is_datetime());
    ///
    /// let expires = Expiration::from(DateTime::now());
    /// assert!(expires.is_datetime());
    /// ```
    pub fn is_datetime(&self) -> bool {
        match self {
            Expiration::DateTime(_) => true,
            Expiration::Session => false
        }
    }

    /// Returns `true` if `self` is an `Expiration::Session`.
    ///
    /// # Example
    ///
<<<<<<< HEAD
    #[cfg_attr(not(feature = "time"), doc = "```rust,ignore")]
    #[cfg_attr(feature = "time", doc = "```rust")]
    /// use cookie::Expiration;
    /// use time::OffsetDateTime;
=======
    /// ```rust
    /// use cookie::{Expiration, expiration::DateTime};
>>>>>>> e5c66862
    ///
    /// let expires = Expiration::from(None);
    /// assert!(expires.is_session());
    ///
    /// let expires = Expiration::from(DateTime::now());
    /// assert!(!expires.is_session());
    /// ```
    pub fn is_session(&self) -> bool {
        match self {
            Expiration::DateTime(_) => false,
            Expiration::Session => true
        }
    }

    /// Returns the inner `DateTime` if `self` is a `DateTime`.
    ///
    /// # Example
    ///
<<<<<<< HEAD
    #[cfg_attr(not(feature = "time"), doc = "```rust,ignore")]
    #[cfg_attr(feature = "time", doc = "```rust")]
    /// use cookie::Expiration;
    /// use time::OffsetDateTime;
=======
    /// ```rust
    /// use cookie::{Expiration, expiration::DateTime};
>>>>>>> e5c66862
    ///
    /// let expires = Expiration::from(None);
    /// assert!(expires.datetime().is_none());
    ///
    /// let now = DateTime::now();
    /// let expires = Expiration::from(now);
    /// assert_eq!(expires.datetime(), Some(now));
    /// ```
    pub fn datetime(self) -> Option<DateTime> {
        match self {
            Expiration::Session => None,
            Expiration::DateTime(v) => Some(v)
        }
    }

    /// Applied `f` to the inner `DateTime` if `self` is a `DateTime` and
    /// returns the mapped `Expiration`.
    ///
    /// # Example
    ///
<<<<<<< HEAD
    #[cfg_attr(not(feature = "time"), doc = "```rust,ignore")]
    #[cfg_attr(feature = "time", doc = "```rust")]
    /// use cookie::Expiration;
    /// use time::{OffsetDateTime, Duration};
=======
    /// ```rust
    /// use cookie::{Expiration, expiration::{DateTime, Duration}};
>>>>>>> e5c66862
    ///
    /// let now = DateTime::now();
    /// let one_week = Duration::from_naive_days(7);
    ///
    /// let expires = Expiration::from(now);
    /// assert_eq!(expires.map(|t| t + one_week).datetime(), Some(now + one_week));
    ///
    /// let expires = Expiration::from(None);
    /// assert_eq!(expires.map(|t| t + one_week).datetime(), None);
    /// ```
    pub fn map<F>(self, f: F) -> Self
        where F: FnOnce(DateTime) -> DateTime
    {
        match self {
            Expiration::Session => Expiration::Session,
            Expiration::DateTime(v) => Expiration::DateTime(f(v)),
        }
    }
}

impl<T: Into<Option<DateTime>>> From<T> for Expiration {
    fn from(option: T) -> Self {
        match option.into() {
            Some(value) => Expiration::DateTime(value),
            None => Expiration::Session
        }
    }
}

/// A cookie’s combined expiration date & time, kept within the range of
/// 4-digit years (the year range 1,000…9,999, inclusive).
#[derive(Debug, Clone, Copy, PartialEq, Eq, Hash, PartialOrd, Ord)]
pub struct DateTime(pub(crate) time::OffsetDateTime);

impl DateTime {

    /// The lower bound of the valid `DateTime` range (the first instant of the
    /// UTC year 1,000).
    pub const MIN: Self = Self(time::macros::datetime!(1000-01-01 00:00:00.000_000 UTC));

    /// The upper bound of the valid `DateTime` range (one microsecond before
    /// the UTC year 10,000).
    pub const MAX: Self = Self(time::macros::datetime!(9999-12-31 23:59:59.999_999 UTC));

    /// Creates a new `DateTime` with the current date & time in UTC.
    pub fn now() -> Self {
        Self(time::OffsetDateTime::now_utc())
    }

    /// Returns the number of seconds to this `DateTime` since Unix epoch.
    pub fn unix_timestamp(&self) -> i64 {
        self.0.unix_timestamp()
    }

    /// Formats the `DateTime` with a UTC offset.
    #[cfg(feature = "time")]
    pub(crate) fn format(&self, fmt: &[time::format_description::FormatItem<'_>])
    -> Result<String, time::error::Format> {
        self.0.to_offset(time::UtcOffset::UTC).format(fmt)
    }

    pub(crate) fn _from_time(datetime: time::OffsetDateTime) -> Self {
        Self(datetime).min(Self::MAX).max(Self::MIN)
    }

    /// Creates a new `DateTime` with the same date & time and timezone offset
    /// as the [`OffsetDateTime`][todt], clamped to the range
    /// [`MIN`](DateTime::MIN)…[`MAX`](DateTime::MAX)
    /// (inclusive).
    ///
    /// The timezone offset will be preserved (unless clamped), and will be
    /// included in any [`OffsetDateTime`][todt] returned from calling
    /// [`into_time`](DateTime::into_time) on a `DateTime` created through
    /// `from_time`, but is otherwise opaque.
    ///
    /// [todt]: time::OffsetDateTime
    #[cfg(feature = "time")]
    #[cfg_attr(all(nightly, doc), doc(cfg(feature = "time")))]
    pub fn from_time(datetime: time::OffsetDateTime) -> Self {
        Self::_from_time(datetime)
    }

    /// Returns the [`OffsetDateTime`][todt] with the same date & time and
    /// timezone offset as this `DateTime`.
    ///
    /// If this `DateTime` was created from an [`OffsetDateTime`][todt] the
    /// timezone offset will be preserved (unless it was clamped), otherwise
    /// it will be UTC.
    ///
    /// [todt]: time::OffsetDateTime
    #[cfg(feature = "time")]
    #[cfg_attr(all(nightly, doc), doc(cfg(feature = "time")))]
    pub fn into_time(self) -> time::OffsetDateTime {
        self.0
    }
}

#[cfg(any(test, feature = "time"))]
#[cfg_attr(all(nightly, doc), doc(cfg(feature = "time")))]
impl From<time::OffsetDateTime> for DateTime {
    /// See [`DateTime::from_time`].
    fn from(value: time::OffsetDateTime) -> Self {
        Self::_from_time(value)
    }
}

#[cfg(any(test, feature = "time"))]
#[cfg_attr(all(nightly, doc), doc(cfg(feature = "time")))]
impl From<DateTime> for time::OffsetDateTime {
    /// See [`DateTime::into_time`].
    fn from(value: DateTime) -> Self {
        value.into_time()
    }
}

impl std::ops::Add<Duration> for DateTime {
    type Output = DateTime;
    /// Clamped to [`DateTime::MAX`].
    fn add(self, rhs: Duration) -> Self::Output {
        Self(self.0 + time::Duration::seconds(rhs.as_secs() as _))
            .min(Self::MAX)
    }
}

impl std::ops::Sub<Duration> for DateTime {
    type Output = DateTime;
    /// Clamped to [`DateTime::MIN`].
    fn sub(self, rhs: Duration) -> Self::Output {
        Self(self.0 - time::Duration::seconds(rhs.as_secs() as _))
            .max(Self::MIN)
    }
}

impl std::ops::AddAssign<Duration> for DateTime {
    /// Clamped to [`DateTime::MAX`].
    fn add_assign(&mut self, rhs: Duration) {
        self.0.add_assign(time::Duration::seconds(rhs.as_secs() as _));
        if *self > Self::MAX { *self = Self::MAX }
    }
}

impl std::ops::SubAssign<Duration> for DateTime {
    /// Clamped to [`DateTime::MIN`].
    fn sub_assign(&mut self, rhs: Duration) {
        self.0.sub_assign(time::Duration::seconds(rhs.as_secs() as _));
        if *self < Self::MIN { *self = Self::MIN }
    }
}<|MERGE_RESOLUTION|>--- conflicted
+++ resolved
@@ -1,16 +1,9 @@
-<<<<<<< HEAD
-/// The value of `Expiration::DateTime`, type-alised from `time`.
-#[cfg(feature = "time")]
-pub type DateTime = time::OffsetDateTime;
-
-/// The value of `Expiration::DateTime`, type-alised from `chrono`.
-#[cfg(feature = "chrono")]
-pub type DateTime = chrono::DateTime<chrono::FixedOffset>;
-=======
 //! This module contains the [`Expiration`] type and its [`DateTime`] helper type.
 
 pub use crate::max_age::Duration;
->>>>>>> e5c66862
+#[cfg(all(feature = "chrono", not(feature = "time")))]
+use crate::ChronoDateTimeExt as _;
+
 
 /// A cookie's expiration: either session or a date-time.
 ///
@@ -21,15 +14,8 @@
 ///   * `Some(DateTime)` -> `Expiration::DateTime`
 ///   * `DateTime` -> `Expiration::DateTime`
 ///
-<<<<<<< HEAD
-#[cfg_attr(not(feature = "time"), doc = "```rust,ignore")]
-#[cfg_attr(feature = "time", doc = "```rust")]
-/// use cookie::Expiration;
-/// use time::OffsetDateTime;
-=======
 /// ```rust
 /// use cookie::{Expiration, expiration::DateTime};
->>>>>>> e5c66862
 ///
 /// let expires = Expiration::from(None);
 /// assert_eq!(expires, Expiration::Session);
@@ -57,15 +43,8 @@
     ///
     /// # Example
     ///
-<<<<<<< HEAD
-    #[cfg_attr(not(feature = "time"), doc = "```rust,ignore")]
-    #[cfg_attr(feature = "time", doc = "```rust")]
-    /// use cookie::Expiration;
-    /// use time::OffsetDateTime;
-=======
     /// ```rust
     /// use cookie::{Expiration, expiration::DateTime};
->>>>>>> e5c66862
     ///
     /// let expires = Expiration::from(None);
     /// assert!(!expires.is_datetime());
@@ -84,15 +63,8 @@
     ///
     /// # Example
     ///
-<<<<<<< HEAD
-    #[cfg_attr(not(feature = "time"), doc = "```rust,ignore")]
-    #[cfg_attr(feature = "time", doc = "```rust")]
-    /// use cookie::Expiration;
-    /// use time::OffsetDateTime;
-=======
     /// ```rust
     /// use cookie::{Expiration, expiration::DateTime};
->>>>>>> e5c66862
     ///
     /// let expires = Expiration::from(None);
     /// assert!(expires.is_session());
@@ -111,15 +83,8 @@
     ///
     /// # Example
     ///
-<<<<<<< HEAD
-    #[cfg_attr(not(feature = "time"), doc = "```rust,ignore")]
-    #[cfg_attr(feature = "time", doc = "```rust")]
-    /// use cookie::Expiration;
-    /// use time::OffsetDateTime;
-=======
     /// ```rust
     /// use cookie::{Expiration, expiration::DateTime};
->>>>>>> e5c66862
     ///
     /// let expires = Expiration::from(None);
     /// assert!(expires.datetime().is_none());
@@ -140,15 +105,8 @@
     ///
     /// # Example
     ///
-<<<<<<< HEAD
-    #[cfg_attr(not(feature = "time"), doc = "```rust,ignore")]
-    #[cfg_attr(feature = "time", doc = "```rust")]
-    /// use cookie::Expiration;
-    /// use time::{OffsetDateTime, Duration};
-=======
     /// ```rust
     /// use cookie::{Expiration, expiration::{DateTime, Duration}};
->>>>>>> e5c66862
     ///
     /// let now = DateTime::now();
     /// let one_week = Duration::from_naive_days(7);
@@ -181,26 +139,73 @@
 /// A cookie’s combined expiration date & time, kept within the range of
 /// 4-digit years (the year range 1,000…9,999, inclusive).
 #[derive(Debug, Clone, Copy, PartialEq, Eq, Hash, PartialOrd, Ord)]
-pub struct DateTime(pub(crate) time::OffsetDateTime);
+pub struct DateTime(
+    #[cfg(all(feature = "chrono", not(feature = "time")))]
+    chrono::DateTime<chrono::FixedOffset>,
+    #[cfg(feature = "time")]
+    time::OffsetDateTime,
+);
 
 impl DateTime {
 
     /// The lower bound of the valid `DateTime` range (the first instant of the
     /// UTC year 1,000).
+    #[cfg(feature = "time")]
+    #[cfg_attr(all(nightly, doc), doc(cfg(feature = "time")))]
     pub const MIN: Self = Self(time::macros::datetime!(1000-01-01 00:00:00.000_000 UTC));
 
     /// The upper bound of the valid `DateTime` range (one microsecond before
     /// the UTC year 10,000).
+    #[cfg(feature = "time")]
+    #[cfg_attr(all(nightly, doc), doc(cfg(feature = "time")))]
     pub const MAX: Self = Self(time::macros::datetime!(9999-12-31 23:59:59.999_999 UTC));
 
     /// Creates a new `DateTime` with the current date & time in UTC.
     pub fn now() -> Self {
-        Self(time::OffsetDateTime::now_utc())
+        #[cfg(feature = "time")]
+        { Self(time::OffsetDateTime::now_utc()) }
+        #[cfg(all(feature = "chrono", not(feature = "time")))]
+        { Self(chrono::Utc::now().ext_fixed_offset()) }
+    }
+
+    /// Returns the lower bound of the valid `DateTime` range (the first
+    /// instant of the UTC year 1,000).
+    pub fn min() -> Self {
+        #[cfg(feature = "time")]
+        { Self::MIN }
+        #[cfg(all(feature = "chrono", not(feature = "time")))]
+        {
+            use crate::ChronoNaiveDateTimeExt as _;
+            Self(chrono::NaiveDate::from_ymd_opt(1000, 1, 1)
+                .and_then(|d| d.and_hms_opt(0, 0, 0))
+                .unwrap()
+                .ext_and_utc()
+                .ext_fixed_offset())
+        }
+    }
+
+    /// Returns the upper bound of the valid `DateTime` range (one microsecond
+    /// before the UTC year 10,000).
+    pub fn max() -> Self {
+        #[cfg(feature = "time")]
+        { Self::MAX }
+        #[cfg(all(feature = "chrono", not(feature = "time")))]
+        {
+            use crate::ChronoNaiveDateTimeExt as _;
+            Self(chrono::NaiveDate::from_ymd_opt(9999, 12, 31)
+                .and_then(|d| d.and_hms_micro_opt(23, 59, 59, 999_999))
+                .unwrap()
+                .ext_and_utc()
+                .ext_fixed_offset())
+        }
     }
 
     /// Returns the number of seconds to this `DateTime` since Unix epoch.
     pub fn unix_timestamp(&self) -> i64 {
-        self.0.unix_timestamp()
+        #[cfg(feature = "time")]
+        { self.0.unix_timestamp() }
+        #[cfg(all(feature = "chrono", not(feature = "time")))]
+        { self.0.timestamp() }
     }
 
     /// Formats the `DateTime` with a UTC offset.
@@ -210,25 +215,26 @@
         self.0.to_offset(time::UtcOffset::UTC).format(fmt)
     }
 
-    pub(crate) fn _from_time(datetime: time::OffsetDateTime) -> Self {
-        Self(datetime).min(Self::MAX).max(Self::MIN)
+    /// Formats the `DateTime` with a UTC offset.
+    #[cfg(all(feature = "chrono", not(feature = "time")))]
+    pub(crate) fn format(&self, fmt: &'static str) -> Result<String, ()> {
+        Ok(chrono::DateTime::<chrono::Utc>::from(self.0).format(fmt).to_string())
     }
 
     /// Creates a new `DateTime` with the same date & time and timezone offset
-    /// as the [`OffsetDateTime`][todt], clamped to the range
-    /// [`MIN`](DateTime::MIN)…[`MAX`](DateTime::MAX)
+    /// as the [`OffsetDateTime`][todt], clamped to the range [`MIN`]…[`MAX`]
     /// (inclusive).
     ///
     /// The timezone offset will be preserved (unless clamped), and will be
     /// included in any [`OffsetDateTime`][todt] returned from calling
-    /// [`into_time`](DateTime::into_time) on a `DateTime` created through
-    /// `from_time`, but is otherwise opaque.
+    /// [`into_time`] on a `DateTime` created through `from_time`, but is
+    /// otherwise opaque.
     ///
     /// [todt]: time::OffsetDateTime
     #[cfg(feature = "time")]
     #[cfg_attr(all(nightly, doc), doc(cfg(feature = "time")))]
     pub fn from_time(datetime: time::OffsetDateTime) -> Self {
-        Self::_from_time(datetime)
+        Self(datetime).min(Self::MAX).max(Self::MIN)
     }
 
     /// Returns the [`OffsetDateTime`][todt] with the same date & time and
@@ -244,18 +250,62 @@
     pub fn into_time(self) -> time::OffsetDateTime {
         self.0
     }
-}
-
-#[cfg(any(test, feature = "time"))]
+
+    /// Creates a new `DateTime` with the same date & time and fixed timezone
+    /// offset as the [`chrono::DateTime`][cdt], clamped to the range
+    /// [`min()`]…[`max()`] (inclusive).
+    ///
+    /// Any timezoe offset of the [`chrono::DateTime`][cdt] will be fixed, but
+    /// otherwise preserved (unless clamped). It will be included in any
+    /// [`chrono::DateTime<chrono::FixedOffset>`][cdt] returned from calling
+    /// [`into_chrono`] on a `DateTime` created through `from_chrono`, but is
+    /// otherwise opaque.
+    ///
+    /// [cdt]: chrono::DateTime
+    #[cfg(feature = "chrono")]
+    #[cfg_attr(all(nightly, doc), doc(cfg(feature = "chrono")))]
+    pub fn from_chrono<Tz: chrono::TimeZone>(datetime: chrono::DateTime<Tz>) -> Self {
+        #[cfg(feature = "time")]
+        {
+            use chrono::Offset as _;
+            let offset = time::UtcOffset::from_whole_seconds(datetime.offset().fix().local_minus_utc())
+                .expect("`DateTime` only supports ±1-day offsets");
+            Self::from_time(time::OffsetDateTime::from_unix_timestamp_nanos(datetime.timestamp_nanos() as i128)
+                .expect("`DateTime` only supports typical cookie dates with 4-digit years")
+                .to_offset(offset))
+        }
+        #[cfg(not(feature = "time"))]
+        { Self(datetime.ext_fixed_offset()).min(Self::max()).max(Self::min()) }
+    }
+
+    /// Returns the [`chrono::DateTime<chrono::FixedOffset>`][cdt] with the
+    /// same date & time and timezone offset as this `DateTime`.
+    ///
+    /// If this `DateTime` was created from a [`chrono::DateTime`][cdt] the
+    /// timezone offset will be preserved (unless it was clamped), otherwise
+    /// it will be UTC.
+    ///
+    /// [cdt]: chrono::DateTime
+    #[cfg(feature = "chrono")]
+    #[cfg_attr(all(nightly, doc), doc(cfg(feature = "chrono")))]
+    pub fn into_chrono(self) -> chrono::DateTime<chrono::FixedOffset> {
+        #[cfg(feature = "time")]
+        { self.into() }
+        #[cfg(not(feature = "time"))]
+        { self.0 }
+    }
+}
+
+#[cfg(any(feature = "time"))]
 #[cfg_attr(all(nightly, doc), doc(cfg(feature = "time")))]
 impl From<time::OffsetDateTime> for DateTime {
     /// See [`DateTime::from_time`].
     fn from(value: time::OffsetDateTime) -> Self {
-        Self::_from_time(value)
-    }
-}
-
-#[cfg(any(test, feature = "time"))]
+        Self::from_time(value)
+    }
+}
+
+#[cfg(any(feature = "time"))]
 #[cfg_attr(all(nightly, doc), doc(cfg(feature = "time")))]
 impl From<DateTime> for time::OffsetDateTime {
     /// See [`DateTime::into_time`].
@@ -264,12 +314,55 @@
     }
 }
 
+#[cfg(any(feature = "chrono"))]
+#[cfg_attr(all(nightly, doc), doc(cfg(feature = "chrono")))]
+impl<Tz: chrono::TimeZone> From<chrono::DateTime<Tz>> for DateTime {
+    /// See [`DateTime::from_chrono`].
+    fn from(value: chrono::DateTime<Tz>) -> Self {
+        Self::from_chrono(value)
+    }
+}
+
+#[cfg(any(feature = "chrono"))]
+#[cfg_attr(all(nightly, doc), doc(cfg(feature = "chrono")))]
+impl From<DateTime> for chrono::DateTime<chrono::FixedOffset> {
+    /// See [`DateTime::into_chrono`].
+    ///
+    #[cfg_attr(feature = "time", doc = "The resulting `DateTime` may lose some sub-milisecond precision.")]
+    fn from(value: DateTime) -> Self {
+        #[cfg(feature = "time")]
+        {
+            let fixed_offset = match value.0.offset().whole_seconds() {
+                secs_east @ 0.. => chrono::FixedOffset::east_opt(secs_east),
+                secs_west => chrono::FixedOffset::west_opt(secs_west),
+            }.expect("`DateTime` only supports ±1-day offsets");
+            use std::convert::TryFrom as _;
+            let millis = i64::try_from(value.0.unix_timestamp_nanos() / 1_000_000)
+                .expect("`DateTime` only supports typical cookie dates with 4-digit years");
+            let naive_datetime = chrono::NaiveDateTime::from_timestamp_millis(millis).unwrap();
+            chrono::DateTime::from_utc(naive_datetime, fixed_offset)
+        }
+        #[cfg(all(feature = "chrono", not(feature = "time")))]
+        { value.0 }
+    }
+}
+
+macro_rules! use_chrono_or_time_duration {
+    ( $name:ident ) => {
+        #[cfg(feature = "time")]
+        use time::Duration as $name;
+        #[cfg(all(feature = "chrono", not(feature = "time")))]
+        use chrono::Duration as $name;
+    };
+}
+
 impl std::ops::Add<Duration> for DateTime {
     type Output = DateTime;
     /// Clamped to [`DateTime::MAX`].
     fn add(self, rhs: Duration) -> Self::Output {
-        Self(self.0 + time::Duration::seconds(rhs.as_secs() as _))
-            .min(Self::MAX)
+        use_chrono_or_time_duration!(ChronoOrTimeDuration);
+        Self(self.0 + ChronoOrTimeDuration::seconds(rhs.as_secs() as i64))
+            .min(Self::max())
     }
 }
 
@@ -277,23 +370,65 @@
     type Output = DateTime;
     /// Clamped to [`DateTime::MIN`].
     fn sub(self, rhs: Duration) -> Self::Output {
-        Self(self.0 - time::Duration::seconds(rhs.as_secs() as _))
-            .max(Self::MIN)
+        use_chrono_or_time_duration!(ChronoOrTimeDuration);
+        Self(self.0 - ChronoOrTimeDuration::seconds(rhs.as_secs() as i64))
+            .max(Self::min())
     }
 }
 
 impl std::ops::AddAssign<Duration> for DateTime {
     /// Clamped to [`DateTime::MAX`].
     fn add_assign(&mut self, rhs: Duration) {
-        self.0.add_assign(time::Duration::seconds(rhs.as_secs() as _));
-        if *self > Self::MAX { *self = Self::MAX }
+        use_chrono_or_time_duration!(ChronoOrTimeDuration);
+        self.0 += ChronoOrTimeDuration::seconds(rhs.as_secs() as i64);
+        if *self > Self::max() { *self = Self::max() }
     }
 }
 
 impl std::ops::SubAssign<Duration> for DateTime {
     /// Clamped to [`DateTime::MIN`].
     fn sub_assign(&mut self, rhs: Duration) {
-        self.0.sub_assign(time::Duration::seconds(rhs.as_secs() as _));
-        if *self < Self::MIN { *self = Self::MIN }
+        use_chrono_or_time_duration!(ChronoOrTimeDuration);
+        self.0 -= ChronoOrTimeDuration::seconds(rhs.as_secs() as i64);
+        if *self < Self::min() { *self = Self::min() }
+    }
+}
+
+#[cfg(all(test, feature = "time", feature = "chrono"))]
+mod tests {
+    use super::DateTime;
+
+    #[test]
+    fn from_chrono() {
+        let chrono_naive = chrono::NaiveDate::from_ymd_opt(2023, 9, 25)
+            .and_then(|d| d.and_hms_milli_opt(22, 35, 28, 123))
+            .unwrap();
+        let chrono_offset = chrono::FixedOffset::east_opt(3600).unwrap();
+        let chrono_dt = chrono::DateTime::<chrono::FixedOffset>::from_local(chrono_naive, chrono_offset);
+
+        let dt = DateTime::from_chrono(chrono_dt);
+        assert_eq!(dt.unix_timestamp(), 1695677728);
+
+        let time_dt = dt.into_time();
+        assert_eq!(time_dt.offset().whole_seconds(), 3600);
+        assert_eq!(time_dt, time::macros::datetime!(2023-09-25 22:35:28.123 +01));
+
+        assert_eq!(dt, DateTime::from_time(time_dt));
+    }
+
+    #[test]
+    fn into_chrono() {
+        let time_dt = time::macros::datetime!(2023-09-25 22:35:28.123 +01);
+        let dt = DateTime::from_time(time_dt);
+
+        let chrono_dt = dt.into_chrono();
+
+        let chrono_naive = chrono::NaiveDate::from_ymd_opt(2023, 9, 25)
+            .and_then(|d| d.and_hms_milli_opt(22, 35, 28, 123))
+            .unwrap();
+        let chrono_offset = chrono::FixedOffset::east_opt(3600).unwrap();
+        assert_eq!(chrono_dt, chrono::DateTime::<chrono::FixedOffset>::from_local(chrono_naive, chrono_offset));
+
+        assert_eq!(dt, DateTime::from_chrono(chrono_dt));
     }
 }