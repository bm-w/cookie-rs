--- conflicted
+++ resolved
@@ -60,12 +60,7 @@
     ///
     /// ```rust
     /// # extern crate cookie;
-<<<<<<< HEAD
     /// use cookie::{Cookie, Expiration, expiration::DateTime};
-=======
-    /// use cookie::{Cookie, Expiration};
-    /// use time::OffsetDateTime;
->>>>>>> 30b4a8c2
     ///
     /// # fn main() {
     /// let c = Cookie::build("foo", "bar")
