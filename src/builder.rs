--- conflicted
+++ resolved
@@ -1,19 +1,8 @@
 use std::borrow::Cow;
 
-<<<<<<< HEAD
-use crate::{Cookie, SameSite};
+use crate::{Cookie, SameSite, max_age};
 #[cfg(any(feature = "time", feature = "chrono"))]
 use crate::Expiration;
-
-#[cfg(feature = "time")]
-use time::Duration;
-#[cfg(feature = "chrono")]
-use chrono::Duration;
-=======
-use crate::{Cookie, SameSite, max_age};
-#[cfg(feature = "time")]
-use crate::Expiration;
->>>>>>> e5c66862
 
 /// Structure that follows the builder pattern for building `Cookie` structs.
 ///
@@ -25,8 +14,7 @@
 ///
 /// # Example
 ///
-#[cfg_attr(not(feature = "time"), doc = "```rust,ignore")]
-#[cfg_attr(feature = "time", doc = "```rust")]
+/// ```rust
 /// # extern crate cookie;
 /// use cookie::{Cookie, max_age::Duration};
 ///
@@ -70,8 +58,7 @@
     ///
     /// # Example
     ///
-    #[cfg_attr(not(feature = "time"), doc = "```rust,ignore")]
-    #[cfg_attr(feature = "time", doc = "```rust")]
+    /// ```rust
     /// # extern crate cookie;
     /// use cookie::{Cookie, Expiration, expiration::DateTime};
     ///
@@ -89,8 +76,6 @@
     /// assert_eq!(c.expires(), Some(Expiration::Session));
     /// # }
     /// ```
-    #[cfg(feature = "time")]
-    #[cfg_attr(all(nightly, doc), doc(cfg(feature = "time")))]
     #[inline]
     #[cfg(any(feature = "time", feature = "chrono"))]
     pub fn expires<E: Into<Expiration>>(mut self, when: E) -> Self {
@@ -102,8 +87,7 @@
     ///
     /// # Example
     ///
-    #[cfg_attr(not(feature = "time"), doc = "```rust,ignore")]
-    #[cfg_attr(feature = "time", doc = "```rust")]
+    /// ```rust"
     /// # extern crate cookie;
     /// use cookie::{Cookie, max_age::Duration};
     ///
@@ -116,12 +100,7 @@
     /// # }
     /// ```
     #[inline]
-<<<<<<< HEAD
-    #[cfg(any(feature = "time", feature = "chrono"))]
-    pub fn max_age(mut self, value: Duration) -> Self {
-=======
     pub fn max_age(mut self, value: max_age::Duration) -> Self {
->>>>>>> e5c66862
         self.cookie.set_max_age(value);
         self
     }
@@ -224,8 +203,7 @@
     ///
     /// # Example
     ///
-    #[cfg_attr(not(feature = "time"), doc = "```rust,ignore")]
-    #[cfg_attr(feature = "time", doc = "```rust")]
+    /// ```rust
     /// # extern crate cookie;
     /// use cookie::{Cookie, max_age::Duration};
     ///
