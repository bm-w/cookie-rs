//! This module contains the [`Duration`] type which is used for the [`Cookie::max_age`][cma]
//! parameter.
//!
//! [cma]: method@crate::Cookie::max_age

/// A `Duration` type to represent a span of time for the [`Cookie::max_age`][cma] parameter. It
/// wraps either [`std::time::Duration`] or `[time::Duration]` (the latter if the `time` feature is
/// enabled), but is kept within the range of `0..=u32::MAX` seconds.
///
/// [`u32`] should be sufficient for cookies’ `Max-Age` parameter, since an [HTTP workgroup
/// draft][httpwg] is proposing an upper limit of 400 days, which is currently implemented in
/// [Chrome][chrome], and which received positive reactions from Firefox & Safari.
///
/// [cma]: method@crate::Cookie::max_age
/// [httpwg]: https://httpwg.org/http-extensions/draft-ietf-httpbis-rfc6265bis.html#name-the-max-age-attribute
/// [chrome]: https://developer.chrome.com/blog/cookie-max-age-expires/
#[derive(Debug, Clone, Copy, PartialEq, Eq, PartialOrd, Ord)]
pub struct Duration(
    #[cfg(not(feature = "time"))]
    std::time::Duration,
    #[cfg(feature = "time")]
    time::Duration,
);

macro_rules! clamp {
    ( $seconds:expr ) => { {
        #[allow(unused_comparisons)]
        if $seconds >= 0 && $seconds <= u32::MAX as _ { $seconds as u32 }
        else if $seconds < 0 as _ { 0 }
        else { u32::MAX }
    } };
}

impl Duration {

    /// A duration of zero time.
    pub const ZERO: Self = Self(
        #[cfg(not(feature = "time"))]
        std::time::Duration::ZERO,
        #[cfg(feature = "time")]
        time::Duration::ZERO,
    );

    /// The maximum duration, `u32::MAX` seconds.
    pub const MAX: Self = Self(
        #[cfg(not(feature = "time"))]
        std::time::Duration::from_secs(u32::MAX as _),
        #[cfg(feature = "time")]
        time::Duration::seconds(u32::MAX as _),
    );

    /// Creates a new `Duration` from the specified number of whole seconds, clamped to
    /// `0..=u32::MAX`.
    pub const fn from_secs(seconds: u32) -> Self {
        #[cfg(not(feature = "time"))]
        { Self(std::time::Duration::from_secs(seconds as _)) }
        #[cfg(feature = "time")]
        { Self(time::Duration::seconds(seconds as _)) }
    }

    /// Creates a new `Duration` from the specified number of whole minutes.
    pub const fn from_mins(minutes: u32) -> Self {
        Self::from_secs(match minutes.checked_mul(60) { Some(s) => s, _ => u32::MAX })
    }

    /// Creates a new `Duration` from the specified number of whole hours.
    pub const fn from_hours(hours: u32) -> Self {
        Self::from_mins(match hours.checked_mul(60) { Some(s) => s, _ => u32::MAX })
    }

    /// Creates a new `Duration` from the specified number of whole “naive” days, that is the number
    /// of whole 24-hour periods (not considering timezone changes, etc.).
    pub const fn from_naive_days(days: u32) -> Self {
        Self::from_hours(match days.checked_mul(24) { Some(s) => s, _ => u32::MAX })
    }

    /// Returns the number of _whole_ seconds contained by this `Duration`.
    pub const fn as_secs(&self) -> u32 {
        #[cfg(not(feature = "time"))]
        { clamp!(self.0.as_secs()) }
        #[cfg(feature = "time")]
        { clamp!(self.0.whole_seconds()) }
    }

    /// Returns the number of _whole_ minutes contained by this `Duration`.
    pub const fn as_mins(&self) -> u32 {
        self.as_secs() / 60
    }

    /// Returns the number of _whole_ hours contained by this `Duration`.
    pub const fn as_hours(&self) -> u32 {
        self.as_mins() / 60
    }

    /// Returns the number of _whole_ “naive” days contained by this `Duration`, that is the number
    /// of whole 24-hour periods.
    pub const fn as_naive_days(&self) -> u32 {
        self.as_hours() / 24
    }

    /// Returns the equivalent [`std::time::Duration`].
    pub const fn as_std(self) -> std::time::Duration {
        #[cfg(not(feature = "time"))]
        { self.0 }
        #[cfg(feature = "time")]
        { if self.0.is_negative() { std::time::Duration::ZERO } else { self.0.unsigned_abs() } }
    }

    /// Returns the equivalent [`time::Duration`].
    #[cfg(feature = "time")]
    pub const fn as_time(self) -> time::Duration {
        self.0
    }
}

impl From<u32> for Duration {
    /// Creates a new `Duration` from the specified number of whole seconds.
    fn from(value: u32) -> Self {
        Self::from_secs(value)
    }
}

impl From<std::time::Duration> for Duration {
    fn from(value: std::time::Duration) -> Self {
        Self::from_secs(clamp!(value.as_secs()))
    }
}

<<<<<<< HEAD
#[cfg(any(test, feature = "time"))]
impl From<time::Duration> for Duration {
    fn from(value: time::Duration) -> Self {
        use std::convert::TryInto as _;
        let seconds = value.whole_seconds();
        Self(seconds.try_into().unwrap_or_else(|_| if seconds < 0 { 0 } else { u32::MAX }))
=======
#[cfg(feature = "time")]
impl From<time::Duration> for Duration {
    fn from(value: time::Duration) -> Self {
        Self::from_secs(clamp!(value.whole_seconds()))
>>>>>>> 30b4a8c2
    }
}

impl std::ops::Add<Duration> for Duration {
    type Output = Duration;
    fn add(self, rhs: Duration) -> Self::Output {
        #[cfg(not(feature = "time"))]
        { Self::from_secs(clamp!((self.0 + rhs.0).as_secs())) }
        #[cfg(feature = "time")]
        { Self::from_secs(clamp!((self.0 + rhs.0).whole_seconds())) }
    }
}

impl std::ops::Sub<Duration> for Duration {
    type Output = Duration;
    fn sub(self, rhs: Duration) -> Self::Output {
        #[cfg(not(feature = "time"))]
        { Self::from_secs(clamp!((self.0 - rhs.0).as_secs())) }
        #[cfg(feature = "time")]
        { Self::from_secs(clamp!((self.0 - rhs.0).whole_seconds())) }
    }
}

<<<<<<< HEAD
#[cfg(any(test, feature = "time"))]
=======
#[cfg(feature = "time")]
>>>>>>> 30b4a8c2
impl std::ops::Add<Duration> for time::OffsetDateTime {
    type Output = time::OffsetDateTime;
    fn add(self, rhs: Duration) -> Self::Output {
        self + rhs.0
    }
}

#[cfg(feature = "time")]
impl std::ops::Sub<Duration> for time::OffsetDateTime {
    type Output = time::OffsetDateTime;
    fn sub(self, rhs: Duration) -> Self::Output {
        self - rhs.0
    }
}<|MERGE_RESOLUTION|>--- conflicted
+++ resolved
@@ -126,19 +126,10 @@
     }
 }
 
-<<<<<<< HEAD
-#[cfg(any(test, feature = "time"))]
-impl From<time::Duration> for Duration {
-    fn from(value: time::Duration) -> Self {
-        use std::convert::TryInto as _;
-        let seconds = value.whole_seconds();
-        Self(seconds.try_into().unwrap_or_else(|_| if seconds < 0 { 0 } else { u32::MAX }))
-=======
 #[cfg(feature = "time")]
 impl From<time::Duration> for Duration {
     fn from(value: time::Duration) -> Self {
         Self::from_secs(clamp!(value.whole_seconds()))
->>>>>>> 30b4a8c2
     }
 }
 
@@ -162,11 +153,7 @@
     }
 }
 
-<<<<<<< HEAD
-#[cfg(any(test, feature = "time"))]
-=======
 #[cfg(feature = "time")]
->>>>>>> 30b4a8c2
 impl std::ops::Add<Duration> for time::OffsetDateTime {
     type Output = time::OffsetDateTime;
     fn add(self, rhs: Duration) -> Self::Output {
