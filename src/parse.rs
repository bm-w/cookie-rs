--- conflicted
+++ resolved
@@ -1,11 +1,7 @@
 use std::borrow::Cow;
 use std::error::Error;
 #[cfg(feature = "time")]
-<<<<<<< HEAD
-use std::convert::TryFrom;
-=======
 use std::convert::TryFrom as _;
->>>>>>> e5c66862
 use std::str::Utf8Error;
 use std::fmt;
 
@@ -14,52 +10,32 @@
 
 #[cfg(feature = "percent-encode")]
 use percent_encoding::percent_decode;
-<<<<<<< HEAD
-
-#[cfg(feature = "time")]
-use time::{PrimitiveDateTime, Duration, OffsetDateTime,
-    parsing::Parsable, macros::format_description, format_description::FormatItem};
-#[cfg(feature = "chrono")]
-use chrono::{DateTime, Duration, FixedOffset};
-=======
 #[cfg(feature = "time")]
 use time::{parsing::Parsable, macros::format_description, format_description::FormatItem};
->>>>>>> e5c66862
 
 use crate::{Cookie, SameSite, CookieStr, max_age};
-#[cfg(feature = "time")] 
+#[cfg(any(feature = "time", feature = "chrono"))]
 use crate::expiration;
 
 // The three formats spec'd in http://tools.ietf.org/html/rfc2616#section-3.3.1.
 // Additional ones as encountered in the real world.
-<<<<<<< HEAD
-
-#[cfg(feature = "time")]
-pub static FMT1: &[FormatItem<'_>] = format_description!("[weekday repr:short], [day] [month repr:short] [year padding:none] [hour]:[minute]:[second] GMT");
-#[cfg(feature = "time")]
-pub static FMT2: &[FormatItem<'_>] = format_description!("[weekday], [day]-[month repr:short]-[year repr:last_two] [hour]:[minute]:[second] GMT");
+
+#[cfg(feature = "time")]
+pub(crate) static FMT1: &[FormatItem<'_>] = format_description!("[weekday repr:short], [day] [month repr:short] [year padding:none] [hour]:[minute]:[second] GMT");
+#[cfg(feature = "time")]
+pub(crate) static FMT2: &[FormatItem<'_>] = format_description!("[weekday], [day]-[month repr:short]-[year repr:last_two] [hour]:[minute]:[second] GMT");
 #[cfg(feature = "time")]
 pub static FMT3: &[FormatItem<'_>] = format_description!("[weekday repr:short] [month repr:short] [day padding:space] [hour]:[minute]:[second] [year padding:none]");
 #[cfg(feature = "time")]
-pub static FMT4: &[FormatItem<'_>] = format_description!("[weekday repr:short], [day]-[month repr:short]-[year padding:none] [hour]:[minute]:[second] GMT");
-=======
-#[cfg(feature = "time")]
-pub(crate) static FMT1: &[FormatItem<'_>] = format_description!("[weekday repr:short], [day] [month repr:short] [year padding:none] [hour]:[minute]:[second] GMT");
-#[cfg(feature = "time")]
-pub(crate) static FMT2: &[FormatItem<'_>] = format_description!("[weekday], [day]-[month repr:short]-[year repr:last_two] [hour]:[minute]:[second] GMT");
-#[cfg(feature = "time")]
-pub(crate) static FMT3: &[FormatItem<'_>] = format_description!("[weekday repr:short] [month repr:short] [day padding:space] [hour]:[minute]:[second] [year padding:none]");
-#[cfg(feature = "time")]
 pub(crate) static FMT4: &[FormatItem<'_>] = format_description!("[weekday repr:short], [day]-[month repr:short]-[year padding:none] [hour]:[minute]:[second] GMT");
->>>>>>> e5c66862
-
-#[cfg(feature = "chrono")]
+
+#[cfg(all(feature = "chrono", not(feature = "time")))]
 pub static FMT1: &str = "%a, %d %b %Y %H:%M:%S GMT";
-#[cfg(feature = "chrono")]
+#[cfg(all(feature = "chrono", not(feature = "time")))]
 pub static FMT2: &str = "%A, %d-%b-%y %H:%M:%S GMT";
-#[cfg(feature = "chrono")]
+#[cfg(all(feature = "chrono", not(feature = "time")))]
 pub static FMT3: &str = "%a %b %d %H:%M:%S %Y";
-#[cfg(feature = "chrono")]
+#[cfg(all(feature = "chrono", not(feature = "time")))]
 pub static FMT4: &str = "%a, %d-%b-%Y %H:%M:%S GMT";
 
 /// Enum corresponding to a parsing error.
@@ -183,13 +159,8 @@
     let mut cookie: Cookie<'c> = Cookie {
         name, value,
         cookie_string: None,
-<<<<<<< HEAD
         #[cfg(any(feature = "time", feature = "chrono"))]
-=======
-        #[cfg(feature = "time")]
->>>>>>> e5c66862
         expires: None,
-        #[cfg(any(feature = "time", feature = "chrono"))]
         max_age: None,
         domain: None,
         path: None,
@@ -207,7 +178,6 @@
         match (&*key.to_ascii_lowercase(), value) {
             ("secure", _) => cookie.secure = Some(true),
             ("httponly", _) => cookie.http_only = Some(true),
-            #[cfg(any(feature = "time", feature = "chrono"))]
             ("max-age", Some(mut v)) => cookie.max_age = {
                 let is_negative = v.starts_with('-');
                 if is_negative {
@@ -221,34 +191,11 @@
                 // From RFC 6265 5.2.2: neg values indicate that the earliest
                 // expiration should be used, so set the max age to 0 seconds.
                 if is_negative {
-<<<<<<< HEAD
-                    #[cfg(feature = "time")]
-                    { Some(Duration::ZERO) }
-                    #[cfg(feature = "chrono")]
-                    Some(Duration::zero())
-                } else {
-                    Some(v.parse::<i64>()
-                        .ok()
-                        .and_then(|seconds| {
-                            #[cfg(feature = "time")]
-                            { Some(Duration::seconds(seconds)) }
-                            #[cfg(feature = "chrono")]
-                            Duration::from_std(std::time::Duration::from_secs(seconds as u64))
-                                .ok()
-                        })
-                        .unwrap_or_else(|| {
-                            #[cfg(feature = "time")]
-                            { Duration::seconds(i64::max_value()) }
-                            #[cfg(feature = "chrono")]
-                            Duration::seconds(Duration::max_value().num_seconds())
-                        }))
-=======
                     Some(max_age::Duration::ZERO)
                 } else {
                     Some(v.parse::<u32>()
                         .map(max_age::Duration::from_secs)
                         .unwrap_or_else(|_| max_age::Duration::MAX))
->>>>>>> e5c66862
                 }
             },
             ("domain", Some(d)) if !d.is_empty() => {
@@ -272,17 +219,16 @@
                     // http://httpwg.org/http-extensions/draft-ietf-httpbis-cookie-same-site.html.
                 }
             }
-<<<<<<< HEAD
             #[cfg(any(feature = "time", feature = "chrono"))]
-=======
-            #[cfg(feature = "time")]
->>>>>>> e5c66862
             ("expires", Some(v)) => {
+                println!("EXPIRES!");
                 let tm = parse_date(v, &FMT1)
                     .or_else(|_| parse_date(v, &FMT2))
                     .or_else(|_| parse_date(v, &FMT3))
                     .or_else(|_| parse_date(v, &FMT4));
                     // .or_else(|_| parse_date(v, &FMT5));
+
+                println!("tm: {tm:?}");
 
                 if let Ok(time) = tm {
                     cookie.expires = Some(time.into())
@@ -310,11 +256,7 @@
 }
 
 #[cfg(feature = "time")]
-<<<<<<< HEAD
-pub(crate) fn parse_date(s: &str, format: &impl Parsable) -> Result<OffsetDateTime, time::Error> {
-=======
 pub(crate) fn parse_date(s: &str, format: &impl Parsable) -> Result<expiration::DateTime, time::Error> {
->>>>>>> e5c66862
     // Parse. Handle "abbreviated" dates like Chromium. See cookie#162.
     let mut date = format.parse(s.as_bytes())?;
     if let Some(y) = date.year().or_else(|| date.year_last_two().map(|v| v as i32)) {
@@ -327,20 +269,20 @@
         date.set_year(y + offset);
     }
 
-    Ok(expiration::DateTime::_from_time(time::PrimitiveDateTime::try_from(date)?.assume_utc()))
-}
-
-#[cfg(feature = "chrono")]
-pub(crate) fn parse_date(s: &str, fmt: &str) -> Result<DateTime<FixedOffset>, chrono::ParseError> {
+    Ok(expiration::DateTime::from_time(time::PrimitiveDateTime::try_from(date)?.assume_utc()))
+}
+
+#[cfg(all(feature = "chrono", not(feature = "time")))]
+pub(crate) fn parse_date(s: &str, fmt: &str) -> Result<expiration::DateTime, chrono::ParseError> {
     use chrono::format::{Parsed, StrftimeItems, parse};
-    use crate::{ChronoDateTimeExt as _, ChronoNaiveDateTimeExt};
+    use crate::ChronoNaiveDateTimeExt;
 
     // let res = NaiveDateTime::parse_from_str(s, fmt);
     let mut parsed = Parsed::new();
     match parse(&mut parsed, s, StrftimeItems::new(fmt)) {
         Ok(()) => {
-            fn ok(parsed: Parsed) -> Result<DateTime<FixedOffset>, chrono::ParseError> {
-                Ok(parsed.to_naive_datetime_with_offset(0)?.ext_and_utc().ext_fixed_offset())
+            fn ok(parsed: Parsed) -> Result<expiration::DateTime, chrono::ParseError> {
+                Ok(parsed.to_naive_datetime_with_offset(0)?.ext_and_utc().into())
             }
             let year = match parsed.year_mod_100 {
                 Some(year_mod_100 @ 0..=68) => 2000 + year_mod_100,
@@ -359,19 +301,9 @@
 
 #[cfg(test)]
 mod tests {
-<<<<<<< HEAD
+    use crate::{Cookie, SameSite, max_age::Duration};
     #[cfg(any(feature = "time", feature = "chrono"))]
     use super::parse_date;
-    use crate::{Cookie, SameSite};
-    #[cfg(feature = "time")]
-    use time::Duration;
-    #[cfg(feature = "chrono")]
-    use chrono::{Duration, Datelike as _};
-=======
-    use crate::{Cookie, SameSite, max_age::Duration};
-    #[cfg(feature = "time")]
-    use super::parse_date;
->>>>>>> e5c66862
 
     macro_rules! assert_eq_parse {
         ($string:expr, $expected:expr) => (
@@ -488,39 +420,12 @@
         assert_ne_parse!(" foo=bar ;HttpOnly; secure", unexpected);
         assert_ne_parse!(" foo=bar ;HttpOnly; secure", unexpected);
 
-        #[cfg(feature = "time")]
         expected.set_max_age(Duration::ZERO);
-        #[cfg(feature = "chrono")]
-        expected.set_max_age(Duration::zero());
         assert_eq_parse!(" foo=bar ;HttpOnly; Secure; Max-Age=0", expected);
         assert_eq_parse!(" foo=bar ;HttpOnly; Secure; Max-Age = 0 ", expected);
         assert_eq_parse!(" foo=bar ;HttpOnly; Secure; Max-Age=-1", expected);
         assert_eq_parse!(" foo=bar ;HttpOnly; Secure; Max-Age = -1 ", expected);
 
-<<<<<<< HEAD
-        #[cfg(any(feature = "time", feature = "chrono"))]
-        {
-            expected.set_max_age(Duration::minutes(1));
-            assert_eq_parse!(" foo=bar ;HttpOnly; Secure; Max-Age=60", expected);
-            assert_eq_parse!(" foo=bar ;HttpOnly; Secure; Max-Age =   60 ", expected);
-
-            expected.set_max_age(Duration::seconds(4));
-            assert_eq_parse!(" foo=bar ;HttpOnly; Secure; Max-Age=4", expected);
-            assert_eq_parse!(" foo=bar ;HttpOnly; Secure; Max-Age = 4 ", expected);
-        }
-
-        unexpected.set_secure(true);
-
-        #[cfg(any(feature = "time", feature = "chrono"))]
-        {
-            unexpected.set_max_age(Duration::minutes(1));
-            assert_ne_parse!(" foo=bar ;HttpOnly; Secure; Max-Age=122", unexpected);
-            assert_ne_parse!(" foo=bar ;HttpOnly; Secure; Max-Age = 38 ", unexpected);
-            assert_ne_parse!(" foo=bar ;HttpOnly; Secure; Max-Age=51", unexpected);
-            assert_ne_parse!(" foo=bar ;HttpOnly; Secure; Max-Age = -1 ", unexpected);
-            assert_ne_parse!(" foo=bar ;HttpOnly; Secure; Max-Age = 0", unexpected);
-        }
-=======
         expected.set_max_age(Duration::from_mins(1));
         assert_eq_parse!(" foo=bar ;HttpOnly; Secure; Max-Age=60", expected);
         assert_eq_parse!(" foo=bar ;HttpOnly; Secure; Max-Age =   60 ", expected);
@@ -536,7 +441,6 @@
         assert_ne_parse!(" foo=bar ;HttpOnly; Secure; Max-Age=51", unexpected);
         assert_ne_parse!(" foo=bar ;HttpOnly; Secure; Max-Age = -1 ", unexpected);
         assert_ne_parse!(" foo=bar ;HttpOnly; Secure; Max-Age = 0", unexpected);
->>>>>>> e5c66862
 
         expected.set_path("/");
         assert_eq_parse!("foo=bar;HttpOnly; Secure; Max-Age=4; Path=/", expected);
@@ -548,20 +452,10 @@
         assert_eq_parse!("foo=bar;HttpOnly; Secure; Max-Age=4;path=/foo", expected);
         assert_eq_parse!("foo=bar;HttpOnly; Secure; Max-Age=4;path = /foo", expected);
 
-<<<<<<< HEAD
-        #[cfg(any(feature = "time", feature = "chrono"))]
-        {
-            unexpected.set_max_age(Duration::seconds(4));
-            unexpected.set_path("/bar");
-            assert_ne_parse!("foo=bar;HttpOnly; Secure; Max-Age=4; Path=/foo", unexpected);
-            assert_ne_parse!("foo=bar;HttpOnly; Secure; Max-Age=4;Path=/baz", unexpected);
-        }
-=======
         unexpected.set_max_age(Duration::from_secs(4));
         unexpected.set_path("/bar");
         assert_ne_parse!("foo=bar;HttpOnly; Secure; Max-Age=4; Path=/foo", unexpected);
         assert_ne_parse!("foo=bar;HttpOnly; Secure; Max-Age=4;Path=/baz", unexpected);
->>>>>>> e5c66862
 
         expected.set_domain("www.foo.com");
         assert_eq_parse!(" foo=bar ;HttpOnly; Secure; Max-Age=4; Path=/foo; \
@@ -586,32 +480,15 @@
         assert_ne_parse!(" foo=bar ;HttpOnly; Secure; Max-Age=4; Path=/foo; \
             Domain=FOO.COM", unexpected);
 
-<<<<<<< HEAD
-        #[cfg(any(feature = "time", feature = "chrono"))]
-        let time_str = "Wed, 21 Oct 2015 07:28:00 GMT";
-
         #[cfg(any(feature = "time", feature = "chrono"))]
         {
-=======
-        #[cfg(feature = "time")]
-        {
             let time_str = "Wed, 21 Oct 2015 07:28:00 GMT";
->>>>>>> e5c66862
             let expires = parse_date(time_str, &super::FMT1).unwrap();
             expected.set_expires(expires);
             assert_eq_parse!(" foo=bar ;HttpOnly; Secure; Max-Age=4; Path=/foo; \
                 Domain=foo.com; Expires=Wed, 21 Oct 2015 07:28:00 GMT", expected);
-<<<<<<< HEAD
-        }
-
-        unexpected.set_domain("foo.com");
-
-        #[cfg(any(feature = "time", feature = "chrono"))]
-        {
-=======
 
             unexpected.set_domain("foo.com");
->>>>>>> e5c66862
             let bad_expires = parse_date(time_str, &super::FMT1).unwrap();
             expected.set_expires(bad_expires);
             assert_ne_parse!(" foo=bar ;HttpOnly; Secure; Max-Age=4; Path=/foo; \
@@ -620,39 +497,43 @@
     }
 
     #[test]
-<<<<<<< HEAD
     #[cfg(any(feature = "time", feature = "chrono"))]
-=======
-    #[cfg(feature = "time")]
->>>>>>> e5c66862
     fn parse_abbreviated_years() {
+        macro_rules! into_year {
+            ( $cookie:expr ) => { {
+                #[cfg(feature = "time")]
+                { $cookie.expires_datetime().unwrap().into_time().year() }
+                #[cfg(all(feature = "chrono", not(feature = "time")))]
+                {
+                    use chrono::Datelike as _;
+                    chrono::DateTime::<chrono::Utc>::from($cookie.expires_datetime().unwrap().into_chrono()).year()
+                }
+            } };
+        }
+
         let cookie_str = "foo=bar; expires=Thu, 10-Sep-20 20:00:00 GMT";
         let cookie = Cookie::parse(cookie_str).unwrap();
-        assert_eq!(cookie.expires_datetime().unwrap().into_time().year(), 2020);
+        assert_eq!(into_year!(cookie), 2020);
 
         let cookie_str = "foo=bar; expires=Mon, 10-Sep-68 20:00:00 GMT";
         let cookie = Cookie::parse(cookie_str).unwrap();
-        assert_eq!(cookie.expires_datetime().unwrap().into_time().year(), 2068);
+        assert_eq!(into_year!(cookie), 2068);
 
         let cookie_str = "foo=bar; expires=Wed, 10-Sep-69 20:00:00 GMT";
         let cookie = Cookie::parse(cookie_str).unwrap();
-        assert_eq!(cookie.expires_datetime().unwrap().into_time().year(), 1969);
+        assert_eq!(into_year!(cookie), 1969);
 
         let cookie_str = "foo=bar; expires=Fri, 10-Sep-99 20:00:00 GMT";
         let cookie = Cookie::parse(cookie_str).unwrap();
-        assert_eq!(cookie.expires_datetime().unwrap().into_time().year(), 1999);
+        assert_eq!(into_year!(cookie), 1999);
 
         let cookie_str = "foo=bar; expires=Tue, 10-Sep-2069 20:00:00 GMT";
         let cookie = Cookie::parse(cookie_str).unwrap();
-        assert_eq!(cookie.expires_datetime().unwrap().into_time().year(), 2069);
-    }
-
-    #[test]
-<<<<<<< HEAD
+        assert_eq!(into_year!(cookie), 2069);
+    }
+
+    #[test]
     #[cfg(any(feature = "time", feature = "chrono"))]
-=======
-    #[cfg(feature = "time")]
->>>>>>> e5c66862
     fn parse_variant_date_fmts() {
         let cookie_str = "foo=bar; expires=Sun, 06 Nov 1994 08:49:37 GMT";
         Cookie::parse(cookie_str).unwrap().expires_datetime().unwrap();
@@ -667,16 +548,8 @@
     #[test]
     #[cfg(any(feature = "time", feature = "chrono"))]
     fn parse_very_large_max_ages() {
-        #[cfg(feature = "time")]
-        let expected_max_age = Duration::seconds(i64::max_value());
-        #[cfg(feature = "chrono")]
-        let expected_max_age = Duration::seconds(Duration::max_value().num_seconds());
         let mut expected = Cookie::build("foo", "bar")
-<<<<<<< HEAD
-            .max_age(expected_max_age)
-=======
             .max_age(Duration::MAX)
->>>>>>> e5c66862
             .finish();
 
         let string = format!("foo=bar; Max-Age={}", 1u128 << 100);
@@ -692,11 +565,7 @@
         assert_eq_parse!(&string, expected);
 
         let string = format!("foo=bar; Max-Age={}", i64::max_value());
-<<<<<<< HEAD
-        expected.set_max_age(expected_max_age);
-=======
         expected.set_max_age(Duration::MAX);
->>>>>>> e5c66862
         assert_eq_parse!(&string, expected);
     }
 
@@ -719,16 +588,8 @@
     }
 
     #[test]
-    #[cfg(any(feature = "time", feature = "chrono"))]
     fn do_not_panic_on_large_max_ages() {
-<<<<<<< HEAD
-        #[cfg(feature = "time")]
-        let max_seconds = Duration::MAX.whole_seconds();
-        #[cfg(feature = "chrono")]
-        let max_seconds = Duration::max_value().num_seconds();
-=======
         let max_seconds = Duration::MAX.as_secs();
->>>>>>> e5c66862
         let expected = Cookie::build("foo", "bar")
             .max_age(Duration::from_secs(max_seconds))
             .finish();
