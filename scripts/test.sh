#!/bin/bash

set -e

cargo build --verbose

cargo test --verbose --features percent-encode
cargo test --verbose --features private
cargo test --verbose --features signed
cargo test --verbose --features secure
cargo test --verbose --features 'private,key-expansion'
cargo test --verbose --features 'signed,key-expansion'
cargo test --verbose --features 'secure,percent-encode'
<<<<<<< HEAD
cargo test --verbose --no-default-features --features chrono
cargo test --verbose --no-default-features --features 'chrono,private'
cargo test --verbose --no-default-features --features 'chrono,signed'
cargo test --verbose --no-default-features --features 'chrono,secure'
cargo test --verbose --no-default-features --features 'chrono,private,key-expansion'
cargo test --verbose --no-default-features --features 'chrono,signed,key-expansion'
cargo test --verbose --no-default-features --features 'chrono,secure,key-expansion'

if cargo test --verbose --features 'time,chrono' > /dev/null 2>&1; then
    echo 'features \"time\" and \"chrono\" cannot be enabled at the same time' >&2
    exit 1
fi
=======
cargo test --verbose --features time
>>>>>>> e5c66862

cargo test --verbose
cargo test --verbose --no-default-features

rustdoc --test README.md -L target<|MERGE_RESOLUTION|>--- conflicted
+++ resolved
@@ -11,24 +11,11 @@
 cargo test --verbose --features 'private,key-expansion'
 cargo test --verbose --features 'signed,key-expansion'
 cargo test --verbose --features 'secure,percent-encode'
-<<<<<<< HEAD
+cargo test --verbose --features time
 cargo test --verbose --no-default-features --features chrono
-cargo test --verbose --no-default-features --features 'chrono,private'
-cargo test --verbose --no-default-features --features 'chrono,signed'
-cargo test --verbose --no-default-features --features 'chrono,secure'
-cargo test --verbose --no-default-features --features 'chrono,private,key-expansion'
-cargo test --verbose --no-default-features --features 'chrono,signed,key-expansion'
-cargo test --verbose --no-default-features --features 'chrono,secure,key-expansion'
-
-if cargo test --verbose --features 'time,chrono' > /dev/null 2>&1; then
-    echo 'features \"time\" and \"chrono\" cannot be enabled at the same time' >&2
-    exit 1
-fi
-=======
-cargo test --verbose --features time
->>>>>>> e5c66862
 
 cargo test --verbose
 cargo test --verbose --no-default-features
+cargo test --verbose --all-features
 
 rustdoc --test README.md -L target